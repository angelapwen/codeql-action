"use strict";
var __createBinding = (this && this.__createBinding) || (Object.create ? (function(o, m, k, k2) {
    if (k2 === undefined) k2 = k;
    Object.defineProperty(o, k2, { enumerable: true, get: function() { return m[k]; } });
}) : (function(o, m, k, k2) {
    if (k2 === undefined) k2 = k;
    o[k2] = m[k];
}));
var __setModuleDefault = (this && this.__setModuleDefault) || (Object.create ? (function(o, v) {
    Object.defineProperty(o, "default", { enumerable: true, value: v });
}) : function(o, v) {
    o["default"] = v;
});
var __importStar = (this && this.__importStar) || function (mod) {
    if (mod && mod.__esModule) return mod;
    var result = {};
    if (mod != null) for (var k in mod) if (k !== "default" && Object.prototype.hasOwnProperty.call(mod, k)) __createBinding(result, mod, k);
    __setModuleDefault(result, mod);
    return result;
};
var __importDefault = (this && this.__importDefault) || function (mod) {
    return (mod && mod.__esModule) ? mod : { "default": mod };
};
Object.defineProperty(exports, "__esModule", { value: true });
const fs = __importStar(require("fs"));
const github = __importStar(require("@actions/github"));
const ava_1 = __importDefault(require("ava"));
const sinon = __importStar(require("sinon"));
const actionsUtil = __importStar(require("./actions-util"));
const apiClient = __importStar(require("./api-client"));
const codeql_1 = require("./codeql");
const database_upload_1 = require("./database-upload");
const languages_1 = require("./languages");
const testing_utils_1 = require("./testing-utils");
const util_1 = require("./util");
(0, testing_utils_1.setupTests)(ava_1.default);
ava_1.default.beforeEach(() => {
    (0, util_1.initializeEnvironment)(util_1.Mode.actions, "1.2.3");
});
const testRepoName = { owner: "github", repo: "example" };
const testApiDetails = {
    auth: "1234",
    url: "https://github.com",
};
function getTestConfig(tmpDir) {
    return {
        languages: [languages_1.Language.javascript],
        queries: {},
        pathsIgnore: [],
        paths: [],
        originalUserInput: {},
        tempDir: tmpDir,
        codeQLCmd: "foo",
        gitHubVersion: { type: util_1.GitHubVariant.DOTCOM },
        dbLocation: tmpDir,
        packs: {},
        debugMode: false,
        debugArtifactName: util_1.DEFAULT_DEBUG_ARTIFACT_NAME,
        debugDatabaseName: util_1.DEFAULT_DEBUG_DATABASE_NAME,
<<<<<<< HEAD
        augmentationProperties: {
            injectedMlQueries: false,
            packsInputCombines: false,
            queriesInputCombines: false,
        },
=======
        injectedMlQueries: false,
        trapCaches: {},
>>>>>>> a6d09016
    };
}
async function mockHttpRequests(databaseUploadStatusCode) {
    // Passing an auth token is required, so we just use a dummy value
    const client = github.getOctokit("123");
    const requestSpy = sinon.stub(client, "request");
    const url = "POST https://uploads.github.com/repos/:owner/:repo/code-scanning/codeql/databases/:language?name=:name";
    const databaseUploadSpy = requestSpy.withArgs(url);
    if (databaseUploadStatusCode < 300) {
        databaseUploadSpy.resolves(undefined);
    }
    else {
        databaseUploadSpy.throws(new util_1.HTTPError("some error message", databaseUploadStatusCode));
    }
    sinon.stub(apiClient, "getApiClient").value(() => client);
}
(0, ava_1.default)("Abort database upload if 'upload-database' input set to false", async (t) => {
    await (0, util_1.withTmpDir)(async (tmpDir) => {
        (0, testing_utils_1.setupActionsVars)(tmpDir, tmpDir);
        sinon
            .stub(actionsUtil, "getRequiredInput")
            .withArgs("upload-database")
            .returns("false");
        sinon.stub(actionsUtil, "isAnalyzingDefaultBranch").resolves(true);
        const loggedMessages = [];
        await (0, database_upload_1.uploadDatabases)(testRepoName, getTestConfig(tmpDir), testApiDetails, (0, testing_utils_1.getRecordingLogger)(loggedMessages));
        t.assert(loggedMessages.find((v) => v.type === "debug" &&
            v.message === "Database upload disabled in workflow. Skipping upload.") !== undefined);
    });
});
(0, ava_1.default)("Abort database upload if running against GHES", async (t) => {
    await (0, util_1.withTmpDir)(async (tmpDir) => {
        (0, testing_utils_1.setupActionsVars)(tmpDir, tmpDir);
        sinon
            .stub(actionsUtil, "getRequiredInput")
            .withArgs("upload-database")
            .returns("true");
        sinon.stub(actionsUtil, "isAnalyzingDefaultBranch").resolves(true);
        const config = getTestConfig(tmpDir);
        config.gitHubVersion = { type: util_1.GitHubVariant.GHES, version: "3.0" };
        const loggedMessages = [];
        await (0, database_upload_1.uploadDatabases)(testRepoName, config, testApiDetails, (0, testing_utils_1.getRecordingLogger)(loggedMessages));
        t.assert(loggedMessages.find((v) => v.type === "debug" &&
            v.message === "Not running against github.com. Skipping upload.") !== undefined);
    });
});
(0, ava_1.default)("Abort database upload if running against GHAE", async (t) => {
    await (0, util_1.withTmpDir)(async (tmpDir) => {
        (0, testing_utils_1.setupActionsVars)(tmpDir, tmpDir);
        sinon
            .stub(actionsUtil, "getRequiredInput")
            .withArgs("upload-database")
            .returns("true");
        sinon.stub(actionsUtil, "isAnalyzingDefaultBranch").resolves(true);
        const config = getTestConfig(tmpDir);
        config.gitHubVersion = { type: util_1.GitHubVariant.GHAE };
        const loggedMessages = [];
        await (0, database_upload_1.uploadDatabases)(testRepoName, config, testApiDetails, (0, testing_utils_1.getRecordingLogger)(loggedMessages));
        t.assert(loggedMessages.find((v) => v.type === "debug" &&
            v.message === "Not running against github.com. Skipping upload.") !== undefined);
    });
});
(0, ava_1.default)("Abort database upload if not analyzing default branch", async (t) => {
    await (0, util_1.withTmpDir)(async (tmpDir) => {
        (0, testing_utils_1.setupActionsVars)(tmpDir, tmpDir);
        sinon
            .stub(actionsUtil, "getRequiredInput")
            .withArgs("upload-database")
            .returns("true");
        sinon.stub(actionsUtil, "isAnalyzingDefaultBranch").resolves(false);
        const loggedMessages = [];
        await (0, database_upload_1.uploadDatabases)(testRepoName, getTestConfig(tmpDir), testApiDetails, (0, testing_utils_1.getRecordingLogger)(loggedMessages));
        t.assert(loggedMessages.find((v) => v.type === "debug" &&
            v.message === "Not analyzing default branch. Skipping upload.") !== undefined);
    });
});
(0, ava_1.default)("Don't crash if uploading a database fails", async (t) => {
    await (0, util_1.withTmpDir)(async (tmpDir) => {
        (0, testing_utils_1.setupActionsVars)(tmpDir, tmpDir);
        sinon
            .stub(actionsUtil, "getRequiredInput")
            .withArgs("upload-database")
            .returns("true");
        sinon.stub(actionsUtil, "isAnalyzingDefaultBranch").resolves(true);
        await mockHttpRequests(500);
        (0, codeql_1.setCodeQL)({
            async databaseBundle(_, outputFilePath) {
                fs.writeFileSync(outputFilePath, "");
            },
        });
        const loggedMessages = [];
        await (0, database_upload_1.uploadDatabases)(testRepoName, getTestConfig(tmpDir), testApiDetails, (0, testing_utils_1.getRecordingLogger)(loggedMessages));
        t.assert(loggedMessages.find((v) => v.type === "warning" &&
            v.message ===
                "Failed to upload database for javascript: Error: some error message") !== undefined);
    });
});
(0, ava_1.default)("Successfully uploading a database to api.github.com", async (t) => {
    await (0, util_1.withTmpDir)(async (tmpDir) => {
        (0, testing_utils_1.setupActionsVars)(tmpDir, tmpDir);
        sinon
            .stub(actionsUtil, "getRequiredInput")
            .withArgs("upload-database")
            .returns("true");
        sinon.stub(actionsUtil, "isAnalyzingDefaultBranch").resolves(true);
        await mockHttpRequests(201);
        (0, codeql_1.setCodeQL)({
            async databaseBundle(_, outputFilePath) {
                fs.writeFileSync(outputFilePath, "");
            },
        });
        const loggedMessages = [];
        await (0, database_upload_1.uploadDatabases)(testRepoName, getTestConfig(tmpDir), testApiDetails, (0, testing_utils_1.getRecordingLogger)(loggedMessages));
        t.assert(loggedMessages.find((v) => v.type === "debug" &&
            v.message === "Successfully uploaded database for javascript") !== undefined);
    });
});
(0, ava_1.default)("Successfully uploading a database to uploads.github.com", async (t) => {
    await (0, util_1.withTmpDir)(async (tmpDir) => {
        (0, testing_utils_1.setupActionsVars)(tmpDir, tmpDir);
        sinon
            .stub(actionsUtil, "getRequiredInput")
            .withArgs("upload-database")
            .returns("true");
        sinon.stub(actionsUtil, "isAnalyzingDefaultBranch").resolves(true);
        await mockHttpRequests(201);
        (0, codeql_1.setCodeQL)({
            async databaseBundle(_, outputFilePath) {
                fs.writeFileSync(outputFilePath, "");
            },
        });
        const loggedMessages = [];
        await (0, database_upload_1.uploadDatabases)(testRepoName, getTestConfig(tmpDir), testApiDetails, (0, testing_utils_1.getRecordingLogger)(loggedMessages));
        t.assert(loggedMessages.find((v) => v.type === "debug" &&
            v.message === "Successfully uploaded database for javascript") !== undefined);
    });
});
//# sourceMappingURL=database-upload.test.js.map<|MERGE_RESOLUTION|>--- conflicted
+++ resolved
@@ -57,16 +57,12 @@
         debugMode: false,
         debugArtifactName: util_1.DEFAULT_DEBUG_ARTIFACT_NAME,
         debugDatabaseName: util_1.DEFAULT_DEBUG_DATABASE_NAME,
-<<<<<<< HEAD
         augmentationProperties: {
             injectedMlQueries: false,
             packsInputCombines: false,
             queriesInputCombines: false,
         },
-=======
-        injectedMlQueries: false,
         trapCaches: {},
->>>>>>> a6d09016
     };
 }
 async function mockHttpRequests(databaseUploadStatusCode) {
