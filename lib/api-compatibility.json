<<<<<<< HEAD
{ "maximumVersion": "3.11", "minimumVersion": "3.8" }
=======
{ "maximumVersion": "3.12", "minimumVersion": "3.7" }
>>>>>>> e345646d
<|MERGE_RESOLUTION|>--- conflicted
+++ resolved
@@ -1,5 +1 @@
-<<<<<<< HEAD
-{ "maximumVersion": "3.11", "minimumVersion": "3.8" }
-=======
-{ "maximumVersion": "3.12", "minimumVersion": "3.7" }
->>>>>>> e345646d
+{ "maximumVersion": "3.12", "minimumVersion": "3.8" }