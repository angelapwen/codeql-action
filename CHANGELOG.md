--- conflicted
+++ resolved
@@ -2,15 +2,11 @@
 
 ## [UNRELEASED]
 
-<<<<<<< HEAD
 - CodeQL Action v1 is now discontinued, and is no longer updated or supported. For better performance, improved security, and new features, upgrade to v2. For more information, see [this changelog post](https://github.blog/changelog/2022-04-27-code-scanning-deprecation-of-codeql-action-v1/). [#1467](https://github.com/github/codeql-action/pull/1466)
-- Python automatic dependency installation will no longer fail for projects using Poetry that specify `virtualenvs.options.no-pip = true` in their `poetry.toml`. [#1431](https://github.com/github/codeql-action/pull/1431)
-=======
 - Python automatic dependency installation will no longer fail for projects using Poetry that specify `virtualenvs.options.no-pip = true` in their `poetry.toml`. [#1431](https://github.com/github/codeql-action/pull/1431).
 - Avoid printing a stack trace and error message when the action fails to find the SHA at the
   current directory. This will happen in several non-error states and so we now avoid cluttering the
   log with this message. [#1485](https://github.com/github/codeql-action/pull/1485)
->>>>>>> 40cfcb0a
 
 ## 2.1.38 - 12 Jan 2023
 
