# Checks logs, SARIF, and database bundle debug artifacts exist
# when the analyze step fails.
name: PR Check - Debug artifacts after failure
env:
  # Disable Kotlin analysis while it's incompatible with Kotlin 1.8, until we find a
  # workaround for our PR checks.
  CODEQL_EXTRACTOR_JAVA_AGENT_DISABLE_KOTLIN: true
  GITHUB_TOKEN: ${{ secrets.GITHUB_TOKEN }}
on:
  push:
    branches:
    - main
    - releases/v*
  pull_request:
    types:
    - opened
    - synchronize
    - reopened
    - ready_for_review
  workflow_dispatch: {}
jobs:
  upload-artifacts:
    strategy:
      matrix:
        os: [ubuntu-latest, macos-latest]
    name: Upload debug artifacts after failure in analyze
    continue-on-error: true
    env:
      CODEQL_ACTION_TEST_MODE: true
    timeout-minutes: 45
    runs-on: ${{ matrix.os }}
    steps:
      - name: Dump GitHub event
        run: cat "${GITHUB_EVENT_PATH}"
      - name: Check out repository
        uses: actions/checkout@v4
      - name: Prepare test
        id: prepare-test
        uses: ./.github/actions/prepare-test
        with:
          version: latest
      - uses: actions/setup-go@v5
        with:
          go-version: ^1.13.1
<<<<<<< HEAD
=======
      - name: Setup Python on MacOS
        uses: actions/setup-python@v5
        if: |
          matrix.os == 'macos-latest' && (
          matrix.version == 'stable-20220908' ||
          matrix.version == 'stable-20221211' ||
          matrix.version == 'stable-20230418' ||
          matrix.version == 'stable-v2.13.5' ||
          matrix.version == 'stable-v2.14.6')
        with:
          python-version: '3.11'
>>>>>>> ee9b8ab1
      - uses: ./../action/init
        with:
          tools: ${{ steps.prepare-test.outputs.tools-url }}
          debug: true
          debug-artifact-name: my-debug-artifacts
          debug-database-name: my-db
      - name: Build code
        shell: bash
        run: ./build.sh
      - uses: ./../action/analyze
        id: analysis
        with:
          expect-error: true
          ram: 1
  download-and-check-artifacts:
    name: Download and check debug artifacts after failure in analyze
    needs: upload-artifacts
    timeout-minutes: 45
    runs-on: ubuntu-latest
    steps:
      - name: Download all artifacts
        uses: actions/download-artifact@v3
      - name: Check expected artifacts exist
        shell: bash
        run: |
          OPERATING_SYSTEMS="ubuntu-latest macos-latest"
          LANGUAGES="cpp csharp go java javascript python"
          for os in $OPERATING_SYSTEMS; do
            pushd "./my-debug-artifacts-$os"
            echo "Artifacts from run on $os:"
            for language in $LANGUAGES; do
              echo "- Checking $language"
              if [[ ! -f "my-db-$language-partial.zip" ]] ; then
                echo "Missing a partial database bundle for $language"
                exit 1
              fi
              if [[ ! -d "log" ]] ; then
                echo "Missing database initialization logs"
                exit 1
              fi
              if [[ ! "$language" == "go" ]] && [[ ! -d "$language/log" ]] ; then
                echo "Missing logs for $language"
                exit 1
              fi
            done
            popd
          done
        env:
          GO111MODULE: auto<|MERGE_RESOLUTION|>--- conflicted
+++ resolved
@@ -42,20 +42,6 @@
       - uses: actions/setup-go@v5
         with:
           go-version: ^1.13.1
-<<<<<<< HEAD
-=======
-      - name: Setup Python on MacOS
-        uses: actions/setup-python@v5
-        if: |
-          matrix.os == 'macos-latest' && (
-          matrix.version == 'stable-20220908' ||
-          matrix.version == 'stable-20221211' ||
-          matrix.version == 'stable-20230418' ||
-          matrix.version == 'stable-v2.13.5' ||
-          matrix.version == 'stable-v2.14.6')
-        with:
-          python-version: '3.11'
->>>>>>> ee9b8ab1
       - uses: ./../action/init
         with:
           tools: ${{ steps.prepare-test.outputs.tools-url }}
